--- conflicted
+++ resolved
@@ -16,9 +16,12 @@
     def setUp(self):
         self.session_inject = {}
         self.context = AdminRequestContext.test_context(self.session_inject)
-        self.request_dict = {"context": self.context}
+        self.request_dict = {
+            "context": self.context,
+            "outbound_message_router": async_mock.CoroutineMock(),
+        }
         self.request = async_mock.MagicMock(
-            app={"outbound_message_router": async_mock.CoroutineMock()},
+            app={},
             match_info={},
             query={},
             __getitem__=lambda _, k: self.request_dict[k],
@@ -45,24 +48,6 @@
                 )
             )
         )
-<<<<<<< HEAD
-        self.context.injector.bind_instance(BaseStorage, self.storage)
-
-        self.request_dict = {
-            "context": self.context,
-        }
-
-    async def test_send_schema(self):
-        mock_request = async_mock.MagicMock(
-            __getitem__=async_mock.Mock(side_effect=self.request_dict.__getitem__),
-            json=async_mock.CoroutineMock(
-                return_value={
-                    "schema_name": "schema_name",
-                    "schema_version": "1.0",
-                    "attributes": ["table", "drink", "colour"],
-                }
-            ),
-=======
         self.session_inject[BaseStorage] = self.storage
 
     async def test_send_schema(self):
@@ -72,7 +57,6 @@
                 "schema_version": "1.0",
                 "attributes": ["table", "drink", "colour"],
             }
->>>>>>> 39066289
         )
 
         with async_mock.patch.object(test_module.web, "json_response") as mock_response:
@@ -83,24 +67,12 @@
             )
 
     async def test_send_schema_no_ledger(self):
-<<<<<<< HEAD
-        mock_request = async_mock.MagicMock(
-            __getitem__=async_mock.Mock(side_effect=self.request_dict.__getitem__),
-            json=async_mock.CoroutineMock(
-                return_value={
-                    "schema_name": "schema_name",
-                    "schema_version": "1.0",
-                    "attributes": ["table", "drink", "colour"],
-                }
-            ),
-=======
         self.request.json = async_mock.CoroutineMock(
             return_value={
                 "schema_name": "schema_name",
                 "schema_version": "1.0",
                 "attributes": ["table", "drink", "colour"],
             }
->>>>>>> 39066289
         )
 
         self.session_inject[BaseLedger] = None
@@ -108,24 +80,12 @@
             await test_module.schemas_send_schema(self.request)
 
     async def test_send_schema_x_ledger(self):
-<<<<<<< HEAD
-        mock_request = async_mock.MagicMock(
-            __getitem__=async_mock.Mock(side_effect=self.request_dict.__getitem__),
-            json=async_mock.CoroutineMock(
-                return_value={
-                    "schema_name": "schema_name",
-                    "schema_version": "1.0",
-                    "attributes": ["table", "drink", "colour"],
-                }
-            ),
-=======
         self.request.json = async_mock.CoroutineMock(
             return_value={
                 "schema_name": "schema_name",
                 "schema_version": "1.0",
                 "attributes": ["table", "drink", "colour"],
             }
->>>>>>> 39066289
         )
         self.ledger.create_and_send_schema = async_mock.CoroutineMock(
             side_effect=test_module.LedgerError("Down for routine maintenance")
@@ -135,14 +95,7 @@
             await test_module.schemas_send_schema(self.request)
 
     async def test_created(self):
-<<<<<<< HEAD
-        mock_request = async_mock.MagicMock(
-            __getitem__=async_mock.Mock(side_effect=self.request_dict.__getitem__),
-            match_info={"schema_id": SCHEMA_ID},
-        )
-=======
         self.request.match_info = {"schema_id": SCHEMA_ID}
->>>>>>> 39066289
 
         with async_mock.patch.object(test_module.web, "json_response") as mock_response:
             result = await test_module.schemas_created(self.request)
@@ -150,14 +103,7 @@
             mock_response.assert_called_once_with({"schema_ids": [SCHEMA_ID]})
 
     async def test_get_schema(self):
-<<<<<<< HEAD
-        mock_request = async_mock.MagicMock(
-            __getitem__=async_mock.Mock(side_effect=self.request_dict.__getitem__),
-            match_info={"schema_id": SCHEMA_ID},
-        )
-=======
         self.request.match_info = {"schema_id": SCHEMA_ID}
->>>>>>> 39066289
 
         with async_mock.patch.object(test_module.web, "json_response") as mock_response:
             result = await test_module.schemas_get_schema(self.request)
@@ -165,14 +111,7 @@
             mock_response.assert_called_once_with({"schema": {"schema": "def"}})
 
     async def test_get_schema_on_seq_no(self):
-<<<<<<< HEAD
-        mock_request = async_mock.MagicMock(
-            __getitem__=async_mock.Mock(side_effect=self.request_dict.__getitem__),
-            match_info={"schema_id": "12345"},
-        )
-=======
         self.request.match_info = {"schema_id": "12345"}
->>>>>>> 39066289
 
         with async_mock.patch.object(test_module.web, "json_response") as mock_response:
             result = await test_module.schemas_get_schema(self.request)
@@ -180,14 +119,7 @@
             mock_response.assert_called_once_with({"schema": {"schema": "def"}})
 
     async def test_get_schema_no_ledger(self):
-<<<<<<< HEAD
-        mock_request = async_mock.MagicMock(
-            __getitem__=async_mock.Mock(side_effect=self.request_dict.__getitem__),
-            match_info={"schema_id": SCHEMA_ID},
-        )
-=======
         self.request.match_info = {"schema_id": SCHEMA_ID}
->>>>>>> 39066289
         self.ledger.get_schema = async_mock.CoroutineMock(
             side_effect=test_module.LedgerError("Down for routine maintenance")
         )
@@ -197,14 +129,7 @@
             await test_module.schemas_get_schema(self.request)
 
     async def test_get_schema_x_ledger(self):
-<<<<<<< HEAD
-        mock_request = async_mock.MagicMock(
-            __getitem__=async_mock.Mock(side_effect=self.request_dict.__getitem__),
-            match_info={"schema_id": SCHEMA_ID},
-        )
-=======
         self.request.match_info = {"schema_id": SCHEMA_ID}
->>>>>>> 39066289
         self.ledger.get_schema = async_mock.CoroutineMock(
             side_effect=test_module.LedgerError("Down for routine maintenance")
         )
