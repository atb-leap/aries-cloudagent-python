"""Wallet base class."""

from abc import ABC, abstractmethod
<<<<<<< HEAD
from typing import List, NamedTuple, Sequence, Tuple, Union
=======
from typing import Sequence
>>>>>>> 73361c60

from .key_type import KeyType
from .did_method import DIDMethod
from ..ledger.base import BaseLedger
from ..ledger.endpoint_type import EndpointType
from .error import WalletError

from .did_posture import DIDPosture
<<<<<<< HEAD

KeyInfo = NamedTuple(
    "KeyInfo", [("verkey", str), ("metadata", dict), ("key_type", KeyType)]
)
DIDInfo = NamedTuple(
    "DIDInfo",
    [
        ("did", str),
        ("verkey", str),
        ("metadata", dict),
        ("method", DIDMethod),
        ("key_type", KeyType),
    ],
)
=======
from .did_info import DIDInfo, KeyInfo
>>>>>>> 73361c60


class BaseWallet(ABC):
    """Abstract wallet interface."""

    @abstractmethod
    async def create_signing_key(
        self, key_type: KeyType, seed: str = None, metadata: dict = None
    ) -> KeyInfo:
        """Create a new public/private signing keypair.

        Args:
            key_type: Key type to create
            seed: Optional seed allowing deterministic key creation
            metadata: Optional metadata to store with the keypair

        Returns:
            A `KeyInfo` representing the new record

        """

    @abstractmethod
    async def get_signing_key(self, verkey: str) -> KeyInfo:
        """
        Fetch info for a signing keypair.

        Args:
            verkey: The verification key of the keypair

        Returns:
            A `KeyInfo` representing the keypair

        """

    @abstractmethod
    async def replace_signing_key_metadata(self, verkey: str, metadata: dict):
        """
        Replace the metadata associated with a signing keypair.

        Args:
            verkey: The verification key of the keypair
            metadata: The new metadata to store

        """

    @abstractmethod
    async def rotate_did_keypair_start(self, did: str, next_seed: str = None) -> str:
        """
        Begin key rotation for DID that wallet owns: generate new keypair.

        Args:
            did: signing DID
            next_seed: seed for incoming ed25519 key pair (default random)

        Returns:
            The new verification key

        Raises:
            WalletNotFoundError: if wallet does not own DID

        """

    @abstractmethod
    async def rotate_did_keypair_apply(self, did: str) -> None:
        """
        Apply temporary keypair as main for DID that wallet owns.

        Args:
            did: signing DID

        Raises:
            WalletNotFoundError: if wallet does not own DID
            WalletError: if wallet has not started key rotation

        """

    @abstractmethod
    async def create_local_did(
        self,
        method: DIDMethod,
        key_type: KeyType,
        seed: str = None,
        did: str = None,
        metadata: dict = None,
    ) -> DIDInfo:
        """
        Create and store a new local DID.

        Args:
            method: The method to use for the DID
            key_type: The key type to use for the DID
            seed: Optional seed to use for DID
            did: The DID to use
            metadata: Metadata to store with DID

        Returns:
            The created `DIDInfo`

        """

    async def create_public_did(
        self,
        method: DIDMethod,
        key_type: KeyType,
        seed: str = None,
        did: str = None,
        metadata: dict = {},
    ) -> DIDInfo:
        """
        Create and store a new public DID.

        Implicitly flags all other dids as not public.

        Args:
            seed: Optional seed to use for DID
            did: The DID to use
            metadata: Metadata to store with DID

        Returns:
            The created `DIDInfo`

        """
        if method != DIDMethod.SOV:
            raise WalletError("Creating public did is only allowed for did:sov dids")

        # validate key_type
        if not method.supports_key_type(key_type):
            raise WalletError(
                f"Invalid key type {key_type.key_type} for method {method.method_name}"
            )

        metadata = DIDPosture.PUBLIC.metadata
        dids = await self.get_local_dids()
        for info in dids:
            info_meta = info.metadata
            info_meta["public"] = False
            await self.replace_local_did_metadata(info.did, info_meta)
        return await self.create_local_did(
            method=method, key_type=key_type, seed=seed, did=did, metadata=metadata
        )

    async def get_public_did(self) -> DIDInfo:
        """
        Retrieve the public DID.

        Returns:
            The created `DIDInfo`

        """

        dids = await self.get_local_dids()
        for info in dids:
            if info.metadata.get("public"):
                return info

        return None

    async def set_public_did(self, did: str) -> DIDInfo:
        """
        Assign the public DID.

        Returns:
            The created `DIDInfo`

        """

        did_info = await self.get_local_did(did)
        if did_info.method != DIDMethod.SOV:
            raise WalletError("Setting public did is only allowed for did:sov dids")

        # will raise an exception if not found
        info = None if did is None else await self.get_local_did(did)

        public = await self.get_public_did()
        if public and info and public.did == info.did:
            info = public
        else:
            if public:
                metadata = public.metadata.copy()
                del metadata["public"]
                await self.replace_local_did_metadata(public.did, metadata)

            if info:
                metadata = {**info.metadata, **DIDPosture.PUBLIC.metadata}
                await self.replace_local_did_metadata(info.did, metadata)
                info = await self.get_local_did(info.did)

        return info

    @abstractmethod
    async def get_local_dids(self) -> Sequence[DIDInfo]:
        """
        Get list of defined local DIDs.

        Returns:
            A list of `DIDInfo` instances

        """

    @abstractmethod
    async def get_local_did(self, did: str) -> DIDInfo:
        """
        Find info for a local DID.

        Args:
            did: The DID for which to get info

        Returns:
            A `DIDInfo` instance for the DID

        """

    @abstractmethod
    async def get_local_did_for_verkey(self, verkey: str) -> DIDInfo:
        """
        Resolve a local DID from a verkey.

        Args:
            verkey: Verkey for which to get DID info

        Returns:
            A `DIDInfo` instance for the DID

        """

    @abstractmethod
    async def replace_local_did_metadata(self, did: str, metadata: dict):
        """
        Replace the metadata associated with a local DID.

        Prefer `set_did_endpoint()` to set endpoint in metadata.

        Args:
            did: DID for which to replace metadata
            metadata: The new metadata

        """

    async def get_posted_dids(self) -> Sequence[DIDInfo]:
        """
        Get list of defined posted DIDs, excluding public DID.

        Returns:
            A list of `DIDInfo` instances

        """
        return [
            info
            for info in await self.get_local_dids()
            if info.metadata.get("posted") and not info.metadata.get("public")
        ]

    async def set_did_endpoint(
        self,
        did: str,
        endpoint: str,
        ledger: BaseLedger,
        endpoint_type: EndpointType = None,
    ):
        """
        Update the endpoint for a DID in the wallet, send to ledger if public or posted.

        Args:
            did: DID for which to set endpoint
            endpoint: the endpoint to set, None to clear
            ledger: the ledger to which to send endpoint update if
                DID is public or posted
            endpoint_type: the type of the endpoint/service. Only endpoint_type
                'endpoint' affects local wallet
        """
        did_info = await self.get_local_did(did)

        if did_info.method != DIDMethod.SOV:
            raise WalletError("Setting did endpoint is only allowed for did:sov dids")
        metadata = {**did_info.metadata}
        if not endpoint_type:
            endpoint_type = EndpointType.ENDPOINT
        if endpoint_type == EndpointType.ENDPOINT:
            metadata[endpoint_type.indy] = endpoint

        await self.replace_local_did_metadata(did, metadata)

    @abstractmethod
    async def sign_message(
        self, message: Union[List[bytes], bytes], from_verkey: str
    ) -> bytes:
        """
        Sign message(s) using the private key associated with a given verkey.

        Args:
            message: The message(s) to sign
            from_verkey: Sign using the private key related to this verkey

        Returns:
            The signature

        """

    @abstractmethod
    async def verify_message(
        self,
        message: Union[List[bytes], bytes],
        signature: bytes,
        from_verkey: str,
        key_type: KeyType,
    ) -> bool:
        """
        Verify a signature against the public key of the signer.

        Args:
            message: The message to verify
            signature: The signature to verify
            from_verkey: Verkey to use in verification
            key_type: The key type to derive the signature verification algorithm from

        Returns:
            True if verified, else False

        """

    @abstractmethod
    async def pack_message(
        self, message: str, to_verkeys: Sequence[str], from_verkey: str = None
    ) -> bytes:
        """
        Pack a message for one or more recipients.

        Args:
            message: The message to pack
            to_verkeys: The verkeys to pack the message for
            from_verkey: The sender verkey

        Returns:
            The packed message

        """

    @abstractmethod
    async def unpack_message(self, enc_message: bytes) -> Tuple[str, str, str]:
        """
        Unpack a message.

        Args:
            enc_message: The encrypted message

        Returns:
            A tuple: (message, from_verkey, to_verkey)

        """

    def __repr__(self) -> str:
        """Get a human readable string."""
        return "<{}>".format(self.__class__.__name__)<|MERGE_RESOLUTION|>--- conflicted
+++ resolved
@@ -1,37 +1,16 @@
 """Wallet base class."""
 
 from abc import ABC, abstractmethod
-<<<<<<< HEAD
-from typing import List, NamedTuple, Sequence, Tuple, Union
-=======
-from typing import Sequence
->>>>>>> 73361c60
-
-from .key_type import KeyType
-from .did_method import DIDMethod
+from typing import List, Sequence, Tuple, Union
+
 from ..ledger.base import BaseLedger
 from ..ledger.endpoint_type import EndpointType
 from .error import WalletError
 
 from .did_posture import DIDPosture
-<<<<<<< HEAD
-
-KeyInfo = NamedTuple(
-    "KeyInfo", [("verkey", str), ("metadata", dict), ("key_type", KeyType)]
-)
-DIDInfo = NamedTuple(
-    "DIDInfo",
-    [
-        ("did", str),
-        ("verkey", str),
-        ("metadata", dict),
-        ("method", DIDMethod),
-        ("key_type", KeyType),
-    ],
-)
-=======
 from .did_info import DIDInfo, KeyInfo
->>>>>>> 73361c60
+from .key_type import KeyType
+from .did_method import DIDMethod
 
 
 class BaseWallet(ABC):
