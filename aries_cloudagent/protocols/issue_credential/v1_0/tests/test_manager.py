--- conflicted
+++ resolved
@@ -730,10 +730,7 @@
                                 max_creds=1000
                             )
                         ),
-<<<<<<< HEAD
                         mark_full=async_mock.CoroutineMock(),
-=======
->>>>>>> 109ec345
                         revoc_reg_id=REV_REG_ID,
                     )
                 ]
@@ -892,19 +889,11 @@
                     async_mock.MagicMock(
                         get_registry=async_mock.CoroutineMock(
                             return_value=async_mock.MagicMock(
-<<<<<<< HEAD
                                 tails_local_path="dummy-path"
                             )
                         ),
                         revoc_reg_id=REV_REG_ID,
                         mark_full=async_mock.CoroutineMock()
-=======
-                                mark_full=async_mock.CoroutineMock(),
-                                tails_local_path="dummy-path",
-                            )
-                        ),
-                        revoc_reg_id=REV_REG_ID,
->>>>>>> 109ec345
                     )
                 ]
             )
